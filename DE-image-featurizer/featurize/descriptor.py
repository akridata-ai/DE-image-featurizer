"""https://www.sciencedirect.com/science/article/pii/S0030402620306690"""
import numpy as np
import cv2
from skimage.feature import hog, local_binary_pattern

from patchify import patchify


class HOG:
    def __init__(self, orientations=8, pixels_per_cell=(16, 16),
                 cells_per_block=(1, 1), grid_size=(1, 1)):
        """
        References
        ----------
        https://github.com/canxkoz/HOG-Classifier/blob/caf20c5fe427983a5a373cce0bb299a98d75e8f4/HOG.py

        Parameters
        ----------
        orientations : int
            Specify the number of orientation bins that the gradient information will be split up into in the histogram
        pixels_per_cell : tuple
            Specify the number of pixels in the cel
        cells_per_block : tuple
            Determine the size of the block
        grid_size : tuple
            Determine the grid size of the patches
        """
        self.orientations = orientations
        self.pixels_per_cell = pixels_per_cell
        self.cells_per_block = cells_per_block
        self.grid_size = grid_size

    def hog_featurizer(self, image):
        """
        The hog_featurizer function takes in an image and returns a histogram of oriented
        gradients (HOG) feature vector for that image.

        Parameters
        ----------
        image: np.array
            RGB image to be converted having dtype uint8

        Returns
        -------
        np.array
            The histogram of oriented gradients
        """
        fd = hog(image,
                 orientations=self.orientations,
                 pixels_per_cell=self.pixels_per_cell,
                 cells_per_block=self.cells_per_block,
                 feature_vector=True,
                 visualize=False,
                 multichannel=True)
        return fd

    def fit_transform(self, images):
        """
        The fit_transform function takes in a list of images and returns the feature vectors for each image.

        Parameters
        ----------
        images : np.array or list
            Images for featurization

        Returns
        -------
        np.array
            A numpy array with the same shape as images, but instead of having a single channel
            for each image, it has multiple channels
        """
        for image in images:
            image_patches = patchify(image, self.grid_size)
            patch_feature_arr = []
            for patch_row in image_patches:
                for patch_col in patch_row:
                    patch_feature_arr.append(self.hog_featurizer(patch_col))

            patch_feature_arr = np.stack(patch_feature_arr)
            patch_feature_arr = patch_feature_arr.reshape(*self.grid_size, *patch_feature_arr.shape[1:])
            return patch_feature_arr


class LBP:
    def __init__(self, n_bins=257, n_points=8, radius=1, method='default', grid_size=(1, 1)):
        """
        References
        ----------
        https://scikit-image.org/docs/stable/auto_examples/features_detection/plot_local_binary_pattern.html

        Parameters
        ----------
        n_points : int
            Number of circularly symmetric neighbour set points (quantization of the angular space).
        radius : int
            Radius of circle (spatial resolution of the operator).
        method : str
            Method to determine the pattern.
        grid_size : tuple
            Determine the grid size of the patches
        """
        self.n_bins = n_bins
        self.grid_size = grid_size
        self.n_points = n_points
        self.radius = radius
        self.method = method

    def lbp_featurizer(self, image):
        """
        The lbp_featurizer function takes an image as input and returns a histogram of the local binary pattern
        of the image. The number of points is set to 1280, radius is set to 160, method is set to 'uniform', and normalize
        is set to True.

        References
        ----------
        https://stackoverflow.com/questions/51239715/compare-the-lbp-in-python

        Parameters
        ----------
        image : np.array
            Extract the channels from the image

        Returns
        -------
        list
            A list of histograms for each channel in the image
        """
        channels = image.shape[-1]

        histogram = []
        for ch in range(channels):
            lbp = local_binary_pattern(image[:, :, ch], self.n_points, self.radius, method=self.method)
            hist, _ = np.histogram(lbp, bins=np.arange(self.n_bins), density=True)
            histogram.append(hist)

        return histogram

    def fit_transform(self, images):
        """
        The fit_transform function takes in a list of images and returns the LBP features for each image.
        The output is a numpy array with shape (num_images, grid_size[0], grid_size[1], num_features).

        Parameters
        ----------
        images: np.array or list
            Pass the list of images to be processed by the fit_transform function

        Returns
        -------
        list
<<<<<<< HEAD
            A list of arrays of shape (grid_size[0], grid_size[0], 3, patch_shape[0]*patch_shape[0])
=======
            A list of arrays of shape (grid_size[0], grid_size[1], 3, patch_shape[0]*patch_shape[1])
>>>>>>> f3f7ae46
        """
        features = []
        for image in images:
            image_patches = patchify(image, self.grid_size)
            patch_feature_arr = []
            for patch_row in image_patches:
                for patch_col in patch_row:
                    patch_feature_arr.append(self.lbp_featurizer(patch_col))

            patch_feature_arr = np.stack(patch_feature_arr)
            patch_feature_arr = patch_feature_arr.reshape(*self.grid_size, *patch_feature_arr.shape[1:])
            features.append(patch_feature_arr)
<<<<<<< HEAD
=======
        return features


class ORB:
    def __init__(self, num_features=32, grid_size=(1, 1)):
        """
        Parameters
        ----------
        num_features : int
            Set the number of ORB features to be extracted for each image
        grid_size : tuple
            Determine the grid size of the patches
        """
        self.grid_size = grid_size
        self.num_features = num_features
        self.orb = cv2.ORB_create(nfeatures=self.num_features)

    def orb_featurizer(self, image):
        """
        The orb_featurizer function takes an image as input and returns a list of ORB descriptors.
        The number of descriptors is limited by the num_features parameter (defaults to 32).

        Parameters
        ----------
        image : np.array
            Pass in the grayscale image to be featurized of shape (height, width)

        Returns
        -------
        np.array
            Feature matrix of the image
        """
        _, descriptors = self.orb.detectAndCompute(image, None)
        return descriptors[:self.num_features]

    def fit_transform(self, images):
        """
        The fit_transform function takes in a list of images and returns the features for each image.
        The features are constructed by taking the ORB descriptors from each patch in an image,
        and then concatenating those together into one feature vector. The result is a matrix where
        each row corresponds to an image and contains all of its feature vectors.

        Parameters
        ----------
        images : Pass the images to the fit_transform function

        Returns
        -------
        list
            A list of arrays of shape (grid_size[0], grid_size[1], feature_matrix)
        """
        features = []
        for image in images:
            grayscale_image = cv2.cvtColor(image, cv2.COLOR_BGR2GRAY)
            image_patches = patchify(grayscale_image, self.grid_size)
            patch_feature_arr = []
            for patch_row in image_patches:
                for patch_col in patch_row:
                    patch_feature_arr.append(self.orb_featurizer(patch_col))

            patch_feature_arr = np.stack(patch_feature_arr)
            patch_feature_arr = patch_feature_arr.reshape(*self.grid_size, *patch_feature_arr.shape[1:])
            features.append(patch_feature_arr)
        return features


class SIFT:
    def __init__(self, num_features=32, grid_size=(1, 1)):
        """
        Parameters
        ----------
        num_features : int
            Set the number of SIFT features to be extracted for each image
        grid_size : tuple
            Determine the grid size of the patches
        """
        self.grid_size = grid_size
        self.num_features = num_features
        self.sift = cv2.SIFT_create(nfeatures=self.num_features)

    def sift_featurizer(self, image):
        """
        The sift_featurizer function takes an image as input and returns a list of SIFT descriptors.
        The number of descriptors is limited by the num_features parameter (defaults to 32).

        Parameters
        ----------
        image : np.array
            Pass in the grayscale image to be featurized of shape (height, width)

        Returns
        -------
        np.array
            Feature matrix of the image
        """
        _, descriptors = self.sift.detectAndCompute(image, None)
        return descriptors[:self.num_features]

    def fit_transform(self, images):
        """
        The fit_transform function takes in a list of images and returns the features for each image.
        The features are constructed by taking the SIFT descriptors from each patch in an image,
        and then concatenating those together into one feature vector. The result is a matrix where
        each row corresponds to an image and contains all of its feature vectors.

        Parameters
        ----------
        images : Pass the images to the fit_transform function

        Returns
        -------
        list
            A list of arrays of shape (grid_size[0], grid_size[1], feature_matrix)
        """
        features = []
        for image in images:
            grayscale_image = cv2.cvtColor(image, cv2.COLOR_BGR2GRAY)
            image_patches = patchify(grayscale_image, self.grid_size)
            patch_feature_arr = []
            for patch_row in image_patches:
                for patch_col in patch_row:
                    patch_feature_arr.append(self.sift_featurizer(patch_col))

            patch_feature_arr = np.stack(patch_feature_arr)
            patch_feature_arr = patch_feature_arr.reshape(*self.grid_size, *patch_feature_arr.shape[1:])
            features.append(patch_feature_arr)
>>>>>>> f3f7ae46
        return features<|MERGE_RESOLUTION|>--- conflicted
+++ resolved
@@ -13,7 +13,6 @@
         References
         ----------
         https://github.com/canxkoz/HOG-Classifier/blob/caf20c5fe427983a5a373cce0bb299a98d75e8f4/HOG.py
-
         Parameters
         ----------
         orientations : int
@@ -34,12 +33,10 @@
         """
         The hog_featurizer function takes in an image and returns a histogram of oriented
         gradients (HOG) feature vector for that image.
-
         Parameters
         ----------
         image: np.array
             RGB image to be converted having dtype uint8
-
         Returns
         -------
         np.array
@@ -57,12 +54,10 @@
     def fit_transform(self, images):
         """
         The fit_transform function takes in a list of images and returns the feature vectors for each image.
-
         Parameters
         ----------
         images : np.array or list
             Images for featurization
-
         Returns
         -------
         np.array
@@ -87,7 +82,6 @@
         References
         ----------
         https://scikit-image.org/docs/stable/auto_examples/features_detection/plot_local_binary_pattern.html
-
         Parameters
         ----------
         n_points : int
@@ -110,16 +104,13 @@
         The lbp_featurizer function takes an image as input and returns a histogram of the local binary pattern
         of the image. The number of points is set to 1280, radius is set to 160, method is set to 'uniform', and normalize
         is set to True.
-
         References
         ----------
         https://stackoverflow.com/questions/51239715/compare-the-lbp-in-python
-
         Parameters
         ----------
         image : np.array
             Extract the channels from the image
-
         Returns
         -------
         list
@@ -139,20 +130,14 @@
         """
         The fit_transform function takes in a list of images and returns the LBP features for each image.
         The output is a numpy array with shape (num_images, grid_size[0], grid_size[1], num_features).
-
         Parameters
         ----------
         images: np.array or list
             Pass the list of images to be processed by the fit_transform function
-
-        Returns
-        -------
-        list
-<<<<<<< HEAD
-            A list of arrays of shape (grid_size[0], grid_size[0], 3, patch_shape[0]*patch_shape[0])
-=======
+        Returns
+        -------
+        list
             A list of arrays of shape (grid_size[0], grid_size[1], 3, patch_shape[0]*patch_shape[1])
->>>>>>> f3f7ae46
         """
         features = []
         for image in images:
@@ -165,8 +150,6 @@
             patch_feature_arr = np.stack(patch_feature_arr)
             patch_feature_arr = patch_feature_arr.reshape(*self.grid_size, *patch_feature_arr.shape[1:])
             features.append(patch_feature_arr)
-<<<<<<< HEAD
-=======
         return features
 
 
@@ -188,12 +171,10 @@
         """
         The orb_featurizer function takes an image as input and returns a list of ORB descriptors.
         The number of descriptors is limited by the num_features parameter (defaults to 32).
-
         Parameters
         ----------
         image : np.array
             Pass in the grayscale image to be featurized of shape (height, width)
-
         Returns
         -------
         np.array
@@ -208,11 +189,9 @@
         The features are constructed by taking the ORB descriptors from each patch in an image,
         and then concatenating those together into one feature vector. The result is a matrix where
         each row corresponds to an image and contains all of its feature vectors.
-
         Parameters
         ----------
         images : Pass the images to the fit_transform function
-
         Returns
         -------
         list
@@ -251,12 +230,10 @@
         """
         The sift_featurizer function takes an image as input and returns a list of SIFT descriptors.
         The number of descriptors is limited by the num_features parameter (defaults to 32).
-
         Parameters
         ----------
         image : np.array
             Pass in the grayscale image to be featurized of shape (height, width)
-
         Returns
         -------
         np.array
@@ -271,11 +248,9 @@
         The features are constructed by taking the SIFT descriptors from each patch in an image,
         and then concatenating those together into one feature vector. The result is a matrix where
         each row corresponds to an image and contains all of its feature vectors.
-
         Parameters
         ----------
         images : Pass the images to the fit_transform function
-
         Returns
         -------
         list
@@ -293,5 +268,4 @@
             patch_feature_arr = np.stack(patch_feature_arr)
             patch_feature_arr = patch_feature_arr.reshape(*self.grid_size, *patch_feature_arr.shape[1:])
             features.append(patch_feature_arr)
->>>>>>> f3f7ae46
         return features